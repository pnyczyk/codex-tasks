# Changelog

All notable changes to this project will be documented in this file.

The format is based on [Keep a Changelog](https://keepachangelog.com/en/1.1.0/),
and this project adheres to [Semantic Versioning](https://semver.org/spec/v2.0.0.html).

## [0.3.1] - 2025-09-27
### Added
<<<<<<< HEAD
- `codex-tasks stop` supports a `-a/--all` flag to gracefully stop every idle task in one command.
- Integration coverage and documentation updates describing the bulk-stop workflow.

### Changed
- Bulk stopping prints per-task status and a summary of how many tasks were stopped versus already idle.
=======
- `archive -a/--all` bulk-archives every task currently in `STOPPED` or `DIED` state.

### Changed
- `archive` now skips running/idle tasks when using `-a` and reports skipped/archived tasks in the CLI output.
>>>>>>> 2c7c0711

## [0.3.0] - 2025-09-27
### Added
- `log -f` now exits automatically once the worker returns to `IDLE`, `STOPPED`, or `DIED`.
- `--forever`/`-F` flag retains the original tail-forever behavior and implies `--follow`.
- CLI documentation and PRD updates describing the new log-follow semantics.

### Changed
- `log -f` no longer blocks indefinitely after the worker finishes unless `--forever` is provided.

## [0.2.0] - 2025-09-26
### Added
- `codex start` options for custom Codex config files, working directories, and repository cloning.
- Worker support for honoring the new CLI flags when launching `codex proto`.
- Integration tests and documentation for the enhanced start workflow.<|MERGE_RESOLUTION|>--- conflicted
+++ resolved
@@ -7,18 +7,13 @@
 
 ## [0.3.1] - 2025-09-27
 ### Added
-<<<<<<< HEAD
+- `archive -a/--all` bulk-archives every task currently in `STOPPED` or `DIED` state.
 - `codex-tasks stop` supports a `-a/--all` flag to gracefully stop every idle task in one command.
-- Integration coverage and documentation updates describing the bulk-stop workflow.
-
-### Changed
-- Bulk stopping prints per-task status and a summary of how many tasks were stopped versus already idle.
-=======
-- `archive -a/--all` bulk-archives every task currently in `STOPPED` or `DIED` state.
+- Integration coverage and documentation updates describing the bulk archive and bulk stop workflows.
 
 ### Changed
 - `archive` now skips running/idle tasks when using `-a` and reports skipped/archived tasks in the CLI output.
->>>>>>> 2c7c0711
+- Bulk stopping prints per-task status and a summary of how many tasks were stopped versus already idle.
 
 ## [0.3.0] - 2025-09-27
 ### Added
